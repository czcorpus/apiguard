--- conflicted
+++ resolved
@@ -315,10 +315,7 @@
 			globalCtx,
 			conf.CNCAuth.SessionCookieName,
 			conf.Services.Kontext.ExternalSessionCookieName,
-<<<<<<< HEAD
 			conf.Services.Kontext.SessionValType,
-=======
->>>>>>> 2e0a6469
 			conf.Services.Kontext.Limits,
 		)
 
@@ -379,7 +376,12 @@
 				CNCPortalLoginURL: cncPortalLoginURL,
 				ReadTimeoutSecs:   conf.ServerReadTimeoutSecs,
 			},
-			dflt.New(globalCtx, conf.CNCAuth.SessionCookieName),
+			dflt.New(
+				globalCtx,
+				conf.CNCAuth.SessionCookieName,
+				conf.Services.MQuery.SessionValType,
+				conf.Services.MQuery.Limits,
+			),
 			mqueryReqCounter,
 		)
 		if err != nil {
@@ -408,10 +410,7 @@
 			globalCtx,
 			conf.CNCAuth.SessionCookieName,
 			conf.Services.MQueryGPT.ExternalSessionCookieName,
-<<<<<<< HEAD
 			conf.Services.MQueryGPT.SessionValType,
-=======
->>>>>>> 2e0a6469
 			conf.Services.MQueryGPT.Limits,
 		)
 
@@ -460,10 +459,7 @@
 			globalCtx,
 			conf.CNCAuth.SessionCookieName,
 			conf.Services.Treq.ExternalSessionCookieName,
-<<<<<<< HEAD
 			conf.Services.Treq.SessionValType,
-=======
->>>>>>> 2e0a6469
 			conf.Services.Treq.Limits,
 		)
 		var treqReqCounter chan<- guard.RequestInfo
@@ -498,6 +494,8 @@
 		analyzer := dflt.New(
 			globalCtx,
 			conf.CNCAuth.SessionCookieName,
+			conf.Services.KWords.SessionValType,
+			conf.Services.KWords.Limits,
 		)
 		go analyzer.Run()
 		internalURL, err := url.Parse(conf.Services.KWords.InternalURL)
