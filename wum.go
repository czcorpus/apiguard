// Copyright 2022 Tomas Machalek <tomas.machalek@gmail.com>
// Copyright 2022 Martin Zimandl <martin.zimandl@gmail.com>
// Copyright 2022 Charles University - Faculty of Arts,
//                Institute of the Czech National Corpus
// All rights reserved.

package main

import (
	"context"
	"encoding/json"
	"flag"
	"fmt"
	"math/rand"
	"net"
	"net/http"
	"os"
	"os/signal"
	"path/filepath"
	"strconv"
	"syscall"
	"time"

	"wum/botwatch"
	"wum/cncdb"
	"wum/config"
	"wum/logging"
	"wum/reqcache"
	"wum/services"
	"wum/services/assc"
	"wum/services/cja"
	"wum/services/kla"
	"wum/services/kontext"
	kontextDb "wum/services/kontext/db"
	"wum/services/lguide"
	"wum/services/neomat"
	"wum/services/psjc"
	"wum/services/requests"
	"wum/services/ssjc"
	"wum/services/tstorage"
	"wum/storage"

	"github.com/gorilla/mux"
	"github.com/rs/zerolog"
	"github.com/rs/zerolog/log"
)

var (
	version   string
	buildDate string
	gitCommit string
)

type CmdOptions struct {
	Host             string
	Port             int
	ReadTimeoutSecs  int
	WriteTimeoutSecs int
	LogPath          string
	MaxAgeDays       int
	BanSecs          int
}

func coreMiddleware(next http.Handler) http.Handler {
	return http.HandlerFunc(func(w http.ResponseWriter, r *http.Request) {
		w.Header().Add("Content-Type", "application/json")
		next.ServeHTTP(w, r)
	})
}

func setupLog(path string) {
	if path != "" {
		logf, err := os.OpenFile(path, os.O_APPEND|os.O_CREATE|os.O_WRONLY, 0644)
		if err != nil {
			log.Fatal().Msgf("Failed to initialize log. File: %s", path)
		}
		log.Logger = log.Output(logf)

	} else {
		log.Logger = log.Output(
			zerolog.ConsoleWriter{
				Out:        os.Stderr,
				TimeFormat: time.RFC3339,
			},
		)
	}
}

func initStorage(conf *config.Configuration) *storage.MySQLAdapter {
	db, err := storage.NewMySQLAdapter(
		conf.Storage.Host,
		conf.Storage.User,
		conf.Storage.Password,
		conf.Storage.Database,
	)
	if err != nil {
		log.Fatal().Msgf("FATAL: failed to connect to a storage database - %s", err)
	}
	return db
}

func runService(conf *config.Configuration) {
	syscallChan := make(chan os.Signal, 1)
	signal.Notify(syscallChan, os.Interrupt)
	signal.Notify(syscallChan, syscall.SIGTERM)
	exitEvent := make(chan os.Signal)

	db := initStorage(conf)

	telemetryAnalyzer, err := botwatch.NewAnalyzer(
		&conf.Botwatch,
		&conf.Telemetry,
		&conf.Monitoring,
		db,
		db,
	)
	if err != nil {
		log.Fatal().Err(err).Msg("")
	}

	router := mux.NewRouter()
	router.Use(coreMiddleware)

	var cache services.Cache
	if conf.Cache.RootPath != "" {
		cache = reqcache.NewReqCache(&conf.Cache)
		log.Info().Msgf("using request cache (path: %s)", conf.Cache.RootPath)

	} else {
		cache = reqcache.NewNullCache()
		log.Info().Msg("using NULL cache (path not specified)")
	}

	// "Jazyková příručka ÚJČ"

	langGuideActions := lguide.NewLanguageGuideActions(
		&conf.Services.LanguageGuide,
		&conf.Botwatch,
		&conf.Telemetry,
		conf.ServerReadTimeoutSecs,
		db,
		telemetryAnalyzer,
		cache,
	)
	router.HandleFunc("/service/language-guide", langGuideActions.Query)

	// "Akademický slovník současné češtiny"

	asscActions := assc.NewASSCActions(
		&conf.Services.ASSC,
		cache,
		telemetryAnalyzer,
		conf.ServerReadTimeoutSecs,
	)
	router.HandleFunc("/service/assc", asscActions.Query)

	// "Slovník spisovného jazyka českého"

	ssjcActions := ssjc.NewSSJCActions(
		&conf.Services.SSJC,
		cache,
		telemetryAnalyzer,
		conf.ServerReadTimeoutSecs,
	)
	router.HandleFunc("/service/ssjc", ssjcActions.Query)

	// "Příruční slovník jazyka českého"

	psjcActions := psjc.NewPSJCActions(
		&conf.Services.PSJC,
		cache,
		telemetryAnalyzer,
		conf.ServerReadTimeoutSecs,
	)
	router.HandleFunc("/service/psjc", psjcActions.Query)

	// "Kartotéka lexikálního archivu"

	klaActions := kla.NewKLAActions(
		&conf.Services.KLA,
		cache,
		telemetryAnalyzer,
		conf.ServerReadTimeoutSecs,
	)
	router.HandleFunc("/service/kla", klaActions.Query)

<<<<<<< HEAD
	// "Neomat"

	neomatActions := neomat.NewNeomatActions(
		&conf.Services.Neomat,
		cache,
		telemetryAnalyzer,
		conf.ServerReadTimeoutSecs,
	)
	router.HandleFunc("/service/neomat", neomatActions.Query)

	// "Český jazykový atlas"

	cjaActions := cja.NewCJAActions(
		&conf.Services.CJA,
		cache,
		telemetryAnalyzer,
		conf.ServerReadTimeoutSecs,
	)
	router.HandleFunc("/service/cja", cjaActions.Query)
=======
	// KonText (API) proxy

	log.Info().Msgf("CNC SQL database: %s", conf.CNCDB.Host)

	cncDB, err := cncdb.OpenDB(&conf.CNCDB)
	if err != nil {
		log.Fatal().Err(err)
	}
	userTableName := cncdb.DfltUsersTableName
	if conf.CNCDB.OverrideUsersTableName != "" {
		userTableName = conf.CNCDB.OverrideUsersTableName
	}
	kua := kontextDb.NewKonTextUsersAnalyzer(
		cncDB,
		userTableName,
		conf.Services.Kontext.SessionCookieName,
		conf.CNCDB.AnonymousUserID,
	)
	kontextActions := kontext.NewKontextProxy(
		&conf.Services.Kontext,
		kua,
		conf.ServerReadTimeoutSecs,
		cncDB,
	)
	router.PathPrefix("/service/kontext").HandlerFunc(kontextActions.AnyPath)
>>>>>>> 77ad5982

	// administration/monitoring actions

	telemetryActions := tstorage.NewActions(db)
	router.HandleFunc("/telemetry", telemetryActions.Store).Methods(http.MethodPost)

	requestsActions := requests.NewActions(db)
	router.HandleFunc("/requests", requestsActions.List)

	router.HandleFunc("/delayLogsAnalysis", func(w http.ResponseWriter, req *http.Request) {
		binWidth, otherLimit := 0.1, 5.0
		var err error

		queryValue := req.URL.Query().Get("binwidth")
		if queryValue != "" {
			binWidth, err = strconv.ParseFloat(queryValue, 64)
			if err != nil {
				services.WriteJSONErrorResponse(w, services.NewActionError(err.Error()), http.StatusBadRequest)
				return
			}
		}

		queryValue = req.URL.Query().Get("otherlimit")
		if queryValue != "" {
			otherLimit, err = strconv.ParseFloat(queryValue, 64)
			if err != nil {
				services.WriteJSONErrorResponse(w, services.NewActionError(err.Error()), http.StatusBadRequest)
				return
			}
		}

		ans, err := db.AnalyzeDelayLog(binWidth, otherLimit)
		if err != nil {
			services.WriteJSONErrorResponse(
				w, services.NewActionError(err.Error()), http.StatusInternalServerError)
		} else {
			services.WriteJSONResponse(w, ans)
		}
	})

	go func() {
		evt := <-syscallChan
		exitEvent <- evt
		close(exitEvent)
	}()

	log.Info().Msgf("starting to listen at %s:%d", conf.ServerHost, conf.ServerPort)
	srv := &http.Server{
		Handler:      router,
		Addr:         fmt.Sprintf("%s:%d", conf.ServerHost, conf.ServerPort),
		WriteTimeout: time.Duration(conf.ServerWriteTimeoutSecs) * time.Second,
		ReadTimeout:  time.Duration(conf.ServerReadTimeoutSecs) * time.Second,
	}

	go func() {
		err := srv.ListenAndServe()
		if err != nil {
			log.Error().Err(err).Msg("")
		}
		syscallChan <- syscall.SIGTERM
	}()

	<-exitEvent
	ctx, cancel := context.WithTimeout(context.Background(), 10*time.Second)
	defer cancel()
	err = srv.Shutdown(ctx)
	if err != nil {
		log.Error().Err(err).Msg("Shutdown request error")
	}
}

func runCleanup(conf *config.Configuration) {
	log.Info().Msg("running cleanup procedure")
	db := initStorage(conf)
	ans := db.CleanOldData(conf.CleanupMaxAgeDays)
	if ans.Error != nil {
		log.Fatal().Err(ans.Error).Msg("failed to cleanup old records")
	}
	status, err := json.Marshal(ans)
	if err != nil {
		log.Fatal().Err(err).Msg("failed to provide cleanup summary")
	}
	log.Info().Msgf("finished old data cleanup: %s", string(status))
}

func runStatus(conf *config.Configuration, storage *storage.MySQLAdapter, ident string) {

	ip := net.ParseIP(ident)
	var sessionID string
	if ip == nil {
		var err error
		log.Info().Msgf("assuming %s is a session ID", ident)
		sessionID = logging.NormalizeSessionID(ident)
		ip, err = storage.GetSessionIP(sessionID)
		if err != nil {
			log.Fatal().Err(err).Msg("")
		}
		if ip == nil {
			log.Fatal().Msgf("no IP address found for session %s", sessionID)
		}
	}

	telemetryAnalyzer, err := botwatch.NewAnalyzer(
		&conf.Botwatch,
		&conf.Telemetry,
		&conf.Monitoring,
		storage,
		storage,
	)
	if err != nil {
		log.Fatal().Err(err).Msg("")
	}
	fakeReq, err := http.NewRequest("POST", "", nil)
	if err != nil {
		log.Fatal().Err(err).Msg("")
	}
	if sessionID != "" {
		fakeReq.AddCookie(&http.Cookie{
			Name:  logging.WaGSessionName,
			Value: sessionID,
		})
	}
	fakeReq.RemoteAddr = ip.String()

	if sessionID != "" {
		delay, err := telemetryAnalyzer.CalcDelay(fakeReq)
		if err != nil {
			log.Fatal().Err(err).Msg("")
		}
		botScore, err := telemetryAnalyzer.BotScore(fakeReq)
		if err != nil {
			log.Fatal().Err(err).Msg("")
		}
		fmt.Printf(
			"\nSession: %s"+
				"\nbot score: %01.2f"+
				"\nreq. delay: %v"+
				"\n",
			sessionID, botScore, delay,
		)

	} else {
		ipStats, err := storage.LoadIPStats(ip.String(), conf.Telemetry.MaxAgeSecsRelevant)
		if err != nil {
			log.Fatal().Err(err).Msg("")
		}
		d := time.Now().Add(-time.Duration(conf.Botwatch.WatchedTimeWindowSecs) * time.Second)
		fmt.Println(" ", d)
		fmt.Printf(
			"\nShowing stats starting from: %s"+
				"\nIP: %s"+
				"\nNumber of requests: %d"+
				"\nRequests stdev: %01.3f"+
				"\n",
			d, ip.String(), ipStats.Count, ipStats.Stdev(),
		)
	}
}

func runLearn(conf *config.Configuration, storage *storage.MySQLAdapter) {

	telemetryAnalyzer, err := botwatch.NewAnalyzer(
		&conf.Botwatch,
		&conf.Telemetry,
		&conf.Monitoring,
		storage,
		storage,
	)
	if err != nil {
		log.Fatal().Err(err).Msg("")
	}
	err = telemetryAnalyzer.Learn()
	if err != nil {
		log.Fatal().Err(err).Msg("")
	}
}

func main() {
	rand.Seed(time.Now().Unix())
	cmdOpts := new(CmdOptions)
	flag.StringVar(&cmdOpts.Host, "host", "", "Host to listen on")
	flag.IntVar(&cmdOpts.Port, "port", 0, "Port to listen on")
	flag.IntVar(&cmdOpts.ReadTimeoutSecs, "read-timeout", 0, "Server read timeout in seconds")
	flag.IntVar(&cmdOpts.ReadTimeoutSecs, "write-timeout", 0, "Server write timeout in seconds")
	flag.StringVar(&cmdOpts.LogPath, "log-path", "", "A file to log to (if empty then stderr is used)")
	flag.IntVar(&cmdOpts.MaxAgeDays, "max-age-days", 0, "When cleaning old records, this specifies the oldes records (in days) to keep in database.")
	flag.IntVar(&cmdOpts.BanSecs, "ban-secs", 0, "Number of seconds to ban an IP address")
	flag.Usage = func() {
		fmt.Fprintf(
			os.Stderr,
			"WUM - WaG UJC middleware"+
				"\n\nUsage:"+
				"\n\t%s [options] start [conf.json]"+
				"\n\t%s [options] cleanup [conf.json]"+
				"\n\t%s [options] ban [ip address] [conf.json]"+
				"\n\t%s [options] unban [ip address] [conf.json]"+
				"\n\t%s [options] status [session id / IP address] [conf.json]"+
				"\n\t%s [options] learn [conf.json]"+
				"\n\t%s [options] version\n",
			filepath.Base(os.Args[0]), filepath.Base(os.Args[0]), filepath.Base(os.Args[0]),
			filepath.Base(os.Args[0]), filepath.Base(os.Args[0]), filepath.Base(os.Args[0]),
			filepath.Base(os.Args[0]),
		)
		flag.PrintDefaults()
	}
	flag.Parse()

	action := flag.Arg(0)

	version := services.VersionInfo{
		Version:   version,
		BuildDate: buildDate,
		GitCommit: gitCommit,
	}

	switch action {
	case "version":
		fmt.Printf("wag-ujc-middleware %s\nbuild date: %s\nlast commit: %s\n",
			version.Version, version.BuildDate, version.GitCommit)
		return
	case "start":
		conf := findAndLoadConfig(flag.Arg(1), cmdOpts, setupLog)
		runService(conf)
	case "cleanup":
		conf := findAndLoadConfig(flag.Arg(1), cmdOpts, setupLog)
		runCleanup(conf)
	case "ban":
		conf := findAndLoadConfig(flag.Arg(2), cmdOpts, setupLog)
		db := initStorage(conf)
		if err := db.InsertBan(net.ParseIP(flag.Arg(1)), conf.BanTTLSecs); err != nil {
			log.Fatal().Err(err).Msg("")
		}
	case "unban":
		conf := findAndLoadConfig(flag.Arg(2), cmdOpts, setupLog)
		db := initStorage(conf)
		if err := db.RemoveBan(net.ParseIP(flag.Arg(1))); err != nil {
			log.Fatal().Err(err).Msg("")
		}
	case "status":
		conf := findAndLoadConfig(flag.Arg(2), cmdOpts, setupLog)
		db := initStorage(conf)
		runStatus(conf, db, flag.Arg(1))
	case "learn":
		conf := findAndLoadConfig(flag.Arg(1), cmdOpts, setupLog)
		db := initStorage(conf)
		runLearn(conf, db)
	default:
		fmt.Printf("Unknown action [%s]. Try -h for help\n", flag.Arg(0))
		os.Exit(1)
	}

}<|MERGE_RESOLUTION|>--- conflicted
+++ resolved
@@ -184,7 +184,6 @@
 	)
 	router.HandleFunc("/service/kla", klaActions.Query)
 
-<<<<<<< HEAD
 	// "Neomat"
 
 	neomatActions := neomat.NewNeomatActions(
@@ -204,7 +203,7 @@
 		conf.ServerReadTimeoutSecs,
 	)
 	router.HandleFunc("/service/cja", cjaActions.Query)
-=======
+
 	// KonText (API) proxy
 
 	log.Info().Msgf("CNC SQL database: %s", conf.CNCDB.Host)
@@ -230,7 +229,6 @@
 		cncDB,
 	)
 	router.PathPrefix("/service/kontext").HandlerFunc(kontextActions.AnyPath)
->>>>>>> 77ad5982
 
 	// administration/monitoring actions
 
