--- conflicted
+++ resolved
@@ -117,17 +117,9 @@
 					}
 
 					for _, recipient := range entry.conf.Recipients {
-<<<<<<< HEAD
 						log.Debug().Msgf("about to send a notification e-mail to %s", recipient)
-						link := fmt.Sprintf(
-							"%s/alarm/%s/confirmation?reviewer=%s",
-							aticker.alarmConf.ConfirmationBaseURL, newReport.ReviewCode, recipient,
-						)
+						page := aticker.createConfirmationPageURL(newReport, recipient)
 						err := mail.SendNotification(
-=======
-						page := aticker.createConfirmationPageURL(newReport, recipient)
-						mail.SendNotification(
->>>>>>> 1b531a17
 							client,
 							aticker.alarmConf.Sender,
 							[]string{recipient},
