--- conflicted
+++ resolved
@@ -27,17 +27,10 @@
 type perLimitCounter map[int]int // userID -> num requests
 
 type serviceEntry struct {
-<<<<<<< HEAD
-	Conf           AlarmConf
-	Limits         []Limit
-	Service        string
-	ClientRequests map[int]int // userID -> num requests
-=======
 	conf           AlarmConf
 	limits         map[int]int // ReqCheckingIntervalSecs -> max req. limit
 	service        string
 	clientRequests map[int]perLimitCounter // ReqCheckingIntervalSecs -> user requests counts
->>>>>>> cebaf68d
 }
 
 type RequestInfo struct {
@@ -159,33 +152,21 @@
 }
 
 func (aticker *AlarmTicker) checkService(entry *serviceEntry, name string, unixTime int64) {
-<<<<<<< HEAD
-	for _, limit := range entry.Limits {
-		if unixTime%int64(limit.ReqCheckingIntervalSecs) == 0 {
-			for userID, numReq := range entry.ClientRequests {
-				if numReq > limit.ReqPerTimeThreshold {
-=======
 	for checkIntervalSecs, plCounter := range entry.clientRequests {
 		if unixTime%int64(checkIntervalSecs) == 0 {
 			for userID, numReq := range plCounter {
 				if plCounter[checkIntervalSecs] > entry.limits[checkIntervalSecs] {
->>>>>>> cebaf68d
 					newReport := NewAlarmReport(
 						RequestInfo{
-							Service:     entry.Service,
+							Service:     entry.service,
 							NumRequests: numReq,
 							UserID:      userID,
 						},
-<<<<<<< HEAD
-						entry.Conf,
-						limit,
-=======
 						entry.conf,
 						Limit{
 							ReqCheckingIntervalSecs: checkIntervalSecs,
 							ReqPerTimeThreshold:     entry.limits[checkIntervalSecs],
 						},
->>>>>>> cebaf68d
 						aticker.location,
 					)
 					err := newReport.AttachUserInfo(cncdb.NewUsersTable(
@@ -221,7 +202,7 @@
 							return
 						}
 
-						for _, recipient := range entry.Conf.Recipients {
+						for _, recipient := range entry.conf.Recipients {
 							log.Debug().Msgf("about to send a notification e-mail to %s", recipient)
 							page := aticker.createConfirmationPageURL(newReport, recipient)
 							err := mail.SendNotification(
@@ -231,12 +212,12 @@
 								[]string{recipient},
 								fmt.Sprintf(
 									"CNC APIGuard - překročení přístupů k API o %01.1f%% u služby '%s'",
-									newReport.ExceedPercent(), entry.Service,
+									newReport.ExceedPercent(), entry.service,
 								),
 								fmt.Sprintf(
 									"Byl detekován velký počet API dotazů na službu '%s' od uživatele ID %d: %d za posledních %d sekund.<br /> "+
 										"Max. povolený limit pro tuto službu je %d dotazů za %d sekund.",
-									entry.Service, userID, numReq, newReport.Rules.ReqCheckingIntervalSecs,
+									entry.service, userID, numReq, newReport.Rules.ReqCheckingIntervalSecs,
 									newReport.Rules.ReqPerTimeThreshold,
 									newReport.Rules.ReqCheckingIntervalSecs,
 								),
@@ -252,13 +233,8 @@
 							}
 						}
 					}()
-<<<<<<< HEAD
-					entry.ClientRequests[userID] = 0
-					log.Warn().Msgf("detected high activity for service %s and user %d", entry.Service, userID)
-=======
 					entry.clientRequests[checkIntervalSecs][userID] = 0
 					log.Warn().Msgf("detected high activity for service %s and user %d", entry.service, userID)
->>>>>>> cebaf68d
 				}
 			}
 		}
@@ -269,14 +245,9 @@
 	go func() {
 		for item := range aticker.counter {
 			if entry, ok := aticker.clients[item.Service]; ok {
-<<<<<<< HEAD
-				entry.ClientRequests[item.UserID] += item.NumRequests
-				aticker.clients[item.Service] = entry
-=======
 				for _, counter := range entry.clientRequests {
 					counter[item.UserID] += item.NumRequests
 				}
->>>>>>> cebaf68d
 			}
 		}
 	}()
@@ -296,13 +267,6 @@
 
 func (aticker *AlarmTicker) Register(service string, conf AlarmConf, limits []Limit) chan<- RequestInfo {
 	aticker.servicesLock.Lock()
-<<<<<<< HEAD
-	aticker.clients[service] = &serviceEntry{
-		Service:        service,
-		Conf:           conf,
-		Limits:         limits,
-		ClientRequests: make(map[int]int),
-=======
 	sEntry := &serviceEntry{
 		service:        service,
 		conf:           conf,
@@ -312,7 +276,6 @@
 	for _, limit := range limits {
 		sEntry.limits[limit.ReqCheckingIntervalSecs] = limit.ReqPerTimeThreshold
 		sEntry.clientRequests[limit.ReqCheckingIntervalSecs] = make(map[int]int)
->>>>>>> cebaf68d
 	}
 	aticker.clients[service] = sEntry
 	aticker.servicesLock.Unlock()
