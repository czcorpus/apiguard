// Copyright 2022 Tomas Machalek <tomas.machalek@gmail.com>
// Copyright 2022 Martin Zimandl <martin.zimandl@gmail.com>
// Copyright 2022 Charles University - Faculty of Arts,
//                Institute of the Czech National Corpus
// All rights reserved.

package storage

import (
	"database/sql"
	"time"
	"wum/botwatch"
	"wum/logging"
	"wum/telemetry"

	"github.com/go-sql-driver/mysql"
)

/*

CREATE TABLE client_stats (
	id INT NOT NULL auto_increment,
	session_id VARCHAR(64) NOT NULL,
	client_ip VARCHAR(45) NOT NULL,
	cnt int NOT NULL DEFAULT 0,
	mean FLOAT NOT NULL,
	m2 FLOAT NOT NULL,
	stdev FLOAT NOT NULL,
	first_request datetime(3) NOT NULL,
	last_request datetime(3) NOT NULL,
	INDEX session_id_client_ip_idx (session_id, client_ip),
	PRIMARY KEY (id)
);

CREATE TABLE client_actions (
	id INT NOT NULL auto_increment,
	session_id VARCHAR(64),
	client_ip VARCHAR(45),
	created datetime(3) NOT NULL,
	tile_name VARCHAR(255),
	action_name VARCHAR(255),
	is_mobile tinyint NOT NULL DEFAULT 0,
	is_subquery tinyint NOT NULL DEFAULT 0,
	training_flag TINYINT, -- marks training data (1 = legit usage, 0 = bot usage, NULL - not training data)
	PRIMARY KEY (id),
	FOREIGN KEY (session_id, client_ip) REFERENCES client_stats(session_id, client_ip)
);

CREATE TABLE client_counting_rules (
	tile_name VARCHAR(63),
	action_name VARCHAR(127) NOT NULL,
	count FLOAT NOT NULL DEFAULT 1,
	tolerance FLOAT NOT NULL DEFAULT 0,
	PRIMARY KEY (tile_name, action_name)
);

CREATE TABLE client_bans (
	ip_address VARCHAR(15) NOT NULL,
	ttl int NOT NULL DEFAULT 86400,
	created datetime NOT NULL DEFAULT NOW(),
	PRIMARY KEY (ip_address)
);


*/

type MySQLAdapter struct {
	conn *sql.DB
}

func (c *MySQLAdapter) LoadStatsList(maxItems, maxAgeSecs int) ([]*botwatch.IPProcData, error) {
	if maxAgeSecs <= 0 {
		maxAgeSecs = 3600 * 24
	}
	result, err := c.conn.Query(
		`SELECT session_id, client_ip, mean, m2, cnt, first_request, last_request
		FROM client_stats
		WHERE last_request >= current_timestamp - INTERVAL ? SECOND
		ORDER BY cnt DESC LIMIT ?`, maxAgeSecs, maxItems)
	if err != nil {
		return []*botwatch.IPProcData{}, nil
	}
	ans := make([]*botwatch.IPProcData, 0, maxItems)
	for result.Next() {
		var item botwatch.IPProcData
		scanErr := result.Scan(
			&item.SessionID,
			&item.ClientIP,
			&item.Mean,
			&item.M2,
			&item.Count,
			&item.FirstAccess,
			&item.LastAccess,
		)
		if scanErr != nil {
			return []*botwatch.IPProcData{}, nil
		}
		ans = append(ans, &item)
	}
	return ans, nil
}

func (c *MySQLAdapter) LoadStats(clientIP, sessionID string, maxAgeSecs int) (*botwatch.IPProcData, error) {
	ans := c.conn.QueryRow(
		`SELECT session_id, client_ip, mean, m2, cnt, first_request, last_request
		FROM client_stats WHERE session_id = ? AND client_ip = ? AND current_timestamp - INTERVAL ? SECOND < last_request`,
		sessionID, clientIP, maxAgeSecs,
	)
	var data botwatch.IPProcData
	scanErr := ans.Scan(&data.SessionID, &data.ClientIP, &data.Mean, &data.M2, &data.Count, &data.FirstAccess, &data.LastAccess)
	if ans.Err() != nil {
		return nil, ans.Err()
	}
	if scanErr == sql.ErrNoRows {
		return &botwatch.IPProcData{
			SessionID: sessionID,
			ClientIP:  clientIP,
			Count:     0,
			Mean:      0,
			M2:        0,
		}, nil

	} else if scanErr != nil {
		return nil, scanErr
	}
	return &data, nil
}

func (c *MySQLAdapter) ResetStats(data *botwatch.IPProcData) error {
	tx, err := c.StartTx()
	if err != nil {
		return err
	}
	_, err = tx.Exec(
		`INSERT INTO client_stats (session_id, client_ip, mean, m2, cnt, stdev, first_request, last_request)
			VALUES (?, ?, ?, ?, ?, ?, ?, ?)`,
		data.SessionID, data.ClientIP, data.Mean, data.M2, data.Count, data.Stdev(),
		data.FirstAccess, data.LastAccess)
	if err != nil {
		return err
	}
	err = tx.Commit()
	return err
}

func (c *MySQLAdapter) LoadIPStats(clientIP string) (*botwatch.IPProcData, error) {
	ans := c.conn.QueryRow(
		`SELECT session_id, client_ip, mean, m2, cnt, first_request, last_request
		FROM client_stats WHERE client_ip = ?`,
		clientIP,
	)
	var data botwatch.IPProcData
	scanErr := ans.Scan(&data.SessionID, &data.ClientIP, &data.Mean, &data.M2, &data.Count, &data.FirstAccess, &data.LastAccess)
	if ans.Err() != nil {
		return nil, ans.Err()
	}
	if scanErr == sql.ErrNoRows {
		return &botwatch.IPProcData{
			SessionID: logging.EmptySessionIDPlaceholder,
			ClientIP:  clientIP,
			Count:     0,
			Mean:      0,
			M2:        0,
		}, nil

	} else if scanErr != nil {
		return nil, scanErr
	}
	return &data, nil
}

func (c *MySQLAdapter) UpdateStats(
	data *botwatch.IPProcData,
) error {
	curr := c.conn.QueryRow(
		`SELECT COUNT(*) FROM client_stats WHERE client_ip = ? AND session_id = ?`,
		data.ClientIP, data.SessionID)
	var cnt int
	scanErr := curr.Scan(&cnt)
	if curr.Err() != nil {
		return curr.Err()

	} else if scanErr != nil {
		return scanErr

	} else if cnt == 0 {
		tx, err := c.StartTx()
		if err != nil {
			return err
		}
		_, err = tx.Exec(
			`INSERT INTO client_stats (session_id, client_ip, mean, m2, cnt, stdev, first_request, last_request)
			VALUES (?, ?, ?, ?, ?, ?, ?, ?)`,
			data.SessionID, data.ClientIP, data.Mean, data.M2, data.Count, data.Stdev(),
			data.FirstAccess, data.LastAccess)
		if err != nil {
			return err
		}
		err = tx.Commit()
		return err

	} else {
		tx, err := c.StartTx()
		if err != nil {
			return err
		}
		_, err = c.conn.Exec(
			`UPDATE client_stats SET mean = ?, m2 = ?, cnt = ?, stdev = ?, first_request = ?,
			last_request = ? WHERE session_id = ? AND client_ip = ?`,
			data.Mean, data.M2, data.Count, data.Stdev(), data.FirstAccess, data.LastAccess,
			data.SessionID, data.ClientIP,
		)
		if err != nil {
			return err
		}
		err = tx.Commit()
		return err
	}
}

func (c *MySQLAdapter) CalcStatsTelemetryDiscrepancy(clientIP, sessionID string, historySecs int) (int, error) {
	res := c.conn.QueryRow(
		`SELECT cnt
		FROM client_stats
		WHERE
			client_ip = ? AND session_id = ?
		   	AND current_timestamp - interval ? SECOND < last_request`,
		clientIP, sessionID, historySecs,
	)
	var cnt1 int
	scanErr := res.Scan(&cnt1)
	if res.Err() != nil {
		return 0, res.Err()

	} else if scanErr == sql.ErrNoRows {
		return 0, nil

	} else if scanErr != nil {
		return 0, scanErr
	}

	res = c.conn.QueryRow(
		`SELECT COUNT(*)
		FROM client_actions
		WHERE
			client_ip = ? AND session_id = ?
			AND action_name = 'MAIN_REQUEST_QUERY_RESPONSE'
		   	AND current_timestamp - interval ? SECOND < created`,
		clientIP, sessionID, historySecs,
	)
	var cnt2 int
	scanErr = res.Scan(&cnt2)
	if res.Err() != nil {
		return 0, res.Err()

	} else if scanErr == sql.ErrNoRows {
		return 0, nil

	} else if scanErr != nil {
		return 0, scanErr
	}
	return cnt1 - cnt2, nil
}

func (c *MySQLAdapter) InsertBotLikeTelemetry(clientIP, sessionID string) error {
	tx, err := c.StartTx()
	if err != nil {
		return err
	}
	t0 := time.Now()
	t1 := t0.Add(time.Duration(100) * time.Millisecond)

	for i := 0; i < 3; i++ {
		_, err = tx.Exec(`
			INSERT INTO client_actions (client_ip, session_id, action_name, created)
			VALUES (?, ?, 'MAIN_SET_TILE_RENDER_SIZE', ?)`,
			clientIP, sessionID, t0,
		)
		if err != nil {
			tx.Rollback()
			return err
		}
	}
	_, err = tx.Exec(`
		INSERT INTO client_actions (client_ip, session_id, action_name, created)
		VALUES (?, ?, 'MAIN_REQUEST_QUERY_RESPONSE', ?)`,
		clientIP, sessionID, t0,
	)
	if err != nil {
		tx.Rollback()
		return err
	}
	for i := 0; i < 3; i++ {
		_, err = tx.Exec(`
			INSERT INTO client_actions (client_ip, session_id, action_name, created)
			VALUES (?, ?, 'MAIN_TILE_DATA_LOADED', ?)`,
			clientIP, sessionID, t1,
		)
		if err != nil {
			tx.Rollback()
			return err
		}
	}
	for i := 0; i < 3; i++ {
		_, err = tx.Exec(`
			INSERT INTO client_actions (client_ip, session_id, action_name, created)
			VALUES (?, ?, 'MAIN_TILE_PARTIAL_DATA_LOADED', ?)`,
			clientIP, sessionID, t1,
		)
		if err != nil {
			tx.Rollback()
			return err
		}
	}
	err = tx.Commit()
	return err
}

func (c *MySQLAdapter) InsertTelemetry(transact *sql.Tx, data telemetry.Payload) error {
	for _, rec := range data.Telemetry {
		_, err := transact.Exec(`
			INSERT INTO client_actions (client_ip, session_id, action_name, tile_name,
				is_mobile, is_subquery, created) VALUES (?, ?, ?, ?, ?, ?, ?)`,
			rec.ClientIP, rec.SessionID, rec.ActionName, rec.TileName, rec.IsMobile,
			rec.IsSubquery, rec.Created,
		)
		if err != nil {
			return err
		}
	}
	return nil
}

func (c *MySQLAdapter) LoadTelemetry(sessionID, clientIP string, maxAgeSecs int) ([]*telemetry.ActionRecord, error) {
	qAns, err := c.conn.Query(
		`SELECT client_ip, session_id, action_name, tile_name, is_mobile, is_subquery, created
		FROM client_actions
		WHERE client_ip = ? AND session_id = ? AND created >= current_timestamp - INTERVAL ? SECOND
		ORDER BY id ASC`,
		clientIP, sessionID, maxAgeSecs,
	)
	if err != nil {
		return []*telemetry.ActionRecord{}, err
	}
	ans := make([]*telemetry.ActionRecord, 0, 100)
	for qAns.Next() {
		var item telemetry.ActionRecord
		var tileName sql.NullString
		err := qAns.Scan(
			&item.ClientIP, &item.SessionID, &item.ActionName, &tileName,
			&item.IsMobile, &item.IsSubquery, &item.Created,
		)
		if err != nil {
			return []*telemetry.ActionRecord{}, err
		}
		if tileName.Valid {
			item.TileName = tileName.String
		}
		ans = append(ans, &item)
	}
	return ans, nil
}

func (c *MySQLAdapter) LoadCountingRules() ([]*telemetry.CountingRule, error) {
	qAns, err := c.conn.Query(
		`SELECT tile_name, action_name, count, tolerance
		FROM client_counting_rules`,
	)
	if err != nil {
		return []*telemetry.CountingRule{}, err
	}
	ans := make([]*telemetry.CountingRule, 0, 10)
	for qAns.Next() {
		var item telemetry.CountingRule
		qAns.Scan(&item.TileName, &item.ActionName, &item.Count, &item.Tolerance)
		ans = append(ans, &item)
	}
	return ans, nil
}

<<<<<<< HEAD
func (c *MySQLAdapter) getNumDeleted(tx *sql.Tx) (int, error) {
	qAns := tx.QueryRow("SELECT ROW_COUNT()")
	var numDel int
	scanErr := qAns.Scan(&numDel)
	if qAns.Err() != nil {
		return -1, qAns.Err()
	}
	if scanErr != nil {
		return -1, scanErr
	}
	return numDel, nil
}

func (c *MySQLAdapter) CleanOldData(maxAgeDays int) DataCleanupResult {
	ans := DataCleanupResult{}
	tx, err := c.StartTx()
	if err != nil {
		ans.Error = err
		return ans
	}

	_, err = tx.Exec(
		"DELETE FROM client_actions WHERE NOW() - INTERVAL ? DAY < created",
		maxAgeDays,
	)
	if err != nil {
		tx.Rollback()
		ans.Error = err
		return ans
	}
	numDel1, err := c.getNumDeleted(tx)
	if err != nil {
		ans.Error = err
		return ans
	}
	ans.NumDeletedActions = numDel1

	_, err = tx.Exec(
		"DELETE FROM client_stats WHERE NOW() - INTERVAL ? DAY < last_request",
		maxAgeDays,
	)
	if err != nil {
		tx.Rollback()
		ans.Error = err
		return ans
	}
	numDel2, err := c.getNumDeleted(tx)
	if err != nil {
		ans.Error = err
		return ans
	}
	ans.NumDeletedStats = numDel2

	err = tx.Commit()
	ans.Error = err
	return ans
=======
func (c *MySQLAdapter) InsertBan(ip_address string, ttl int) error {
	tx, err := c.StartTx()
	if err != nil {
		return err
	}
	if ttl > 0 {
		_, err = tx.Exec(`INSERT INTO client_bans (ip_address, ttl) VALUES (?, ?)`, ip_address, ttl)

	} else {
		_, err = tx.Exec(`INSERT INTO client_bans (ip_address) VALUES (?)`, ip_address)
	}
	if err != nil {
		return err
	}
	err = tx.Commit()
	return err
}

func (c *MySQLAdapter) RemoveBan(ip_address string) error {
	tx, err := c.StartTx()
	if err != nil {
		return err
	}
	_, err = tx.Exec(`DELETE FROM client_bans WHERE ip_address = ?`, ip_address)
	if err != nil {
		return err
	}
	err = tx.Commit()
	return err
}

func (c *MySQLAdapter) CleanOldTelemetry(sessionID, clientIP string, maxAgeSecs int) {
	// TODO implement this
>>>>>>> 94a78d4c
}

func (c *MySQLAdapter) StartTx() (*sql.Tx, error) {
	return c.conn.Begin()
}

func (c *MySQLAdapter) CommitTx(transact *sql.Tx) error {
	return transact.Commit()
}

func (c *MySQLAdapter) RollbackTx(transact *sql.Tx) error {
	return transact.Rollback()
}

func NewMySQLAdapter(host, user, pass, dbName string) (*MySQLAdapter, error) {
	conf := mysql.NewConfig()
	conf.Net = "tcp"
	conf.Addr = host
	conf.User = user
	conf.Passwd = pass
	conf.DBName = dbName
	conf.ParseTime = true
	db, err := sql.Open("mysql", conf.FormatDSN())
	if err != nil {
		return nil, err
	}
	return &MySQLAdapter{conn: db}, nil
}<|MERGE_RESOLUTION|>--- conflicted
+++ resolved
@@ -8,6 +8,9 @@
 
 import (
 	"database/sql"
+	"fmt"
+	"net"
+	"strings"
 	"time"
 	"wum/botwatch"
 	"wum/logging"
@@ -378,8 +381,7 @@
 	return ans, nil
 }
 
-<<<<<<< HEAD
-func (c *MySQLAdapter) getNumDeleted(tx *sql.Tx) (int, error) {
+func (c *MySQLAdapter) getNumAffected(tx *sql.Tx) (int, error) {
 	qAns := tx.QueryRow("SELECT ROW_COUNT()")
 	var numDel int
 	scanErr := qAns.Scan(&numDel)
@@ -409,7 +411,7 @@
 		ans.Error = err
 		return ans
 	}
-	numDel1, err := c.getNumDeleted(tx)
+	numDel1, err := c.getNumAffected(tx)
 	if err != nil {
 		ans.Error = err
 		return ans
@@ -425,7 +427,7 @@
 		ans.Error = err
 		return ans
 	}
-	numDel2, err := c.getNumDeleted(tx)
+	numDel2, err := c.getNumAffected(tx)
 	if err != nil {
 		ans.Error = err
 		return ans
@@ -435,41 +437,52 @@
 	err = tx.Commit()
 	ans.Error = err
 	return ans
-=======
-func (c *MySQLAdapter) InsertBan(ip_address string, ttl int) error {
+}
+
+func (c *MySQLAdapter) InsertBan(IP net.IP, ttl int) error {
 	tx, err := c.StartTx()
 	if err != nil {
 		return err
 	}
 	if ttl > 0 {
-		_, err = tx.Exec(`INSERT INTO client_bans (ip_address, ttl) VALUES (?, ?)`, ip_address, ttl)
+		_, err = tx.Exec(`INSERT INTO client_bans (ip_address, ttl) VALUES (?, ?)`, IP.String(), ttl)
 
 	} else {
-		_, err = tx.Exec(`INSERT INTO client_bans (ip_address) VALUES (?)`, ip_address)
-	}
-	if err != nil {
+		_, err = tx.Exec(`INSERT INTO client_bans (ip_address) VALUES (?)`, IP.String())
+	}
+	if err != nil {
+		if strings.HasPrefix(err.Error(), "Error 1062: Duplicate entry") {
+			return fmt.Errorf("failed to insert ban - address %s already banned", IP.String())
+		}
 		return err
 	}
 	err = tx.Commit()
 	return err
 }
 
-func (c *MySQLAdapter) RemoveBan(ip_address string) error {
+func (c *MySQLAdapter) RemoveBan(IP net.IP) error {
 	tx, err := c.StartTx()
 	if err != nil {
-		return err
-	}
-	_, err = tx.Exec(`DELETE FROM client_bans WHERE ip_address = ?`, ip_address)
-	if err != nil {
-		return err
+		tx.Rollback()
+		return err
+	}
+	_, err = tx.Exec(`DELETE FROM client_bans WHERE ip_address = ?`, IP.String())
+	if err != nil {
+		tx.Rollback()
+		return err
+	}
+
+	numDel, err := c.getNumAffected(tx)
+	if err != nil {
+		tx.Rollback()
+		return err
+	}
+	if numDel == 0 {
+		tx.Rollback()
+		return fmt.Errorf("cannot unban ip %s - address not banned", IP.String())
 	}
 	err = tx.Commit()
 	return err
-}
-
-func (c *MySQLAdapter) CleanOldTelemetry(sessionID, clientIP string, maxAgeSecs int) {
-	// TODO implement this
->>>>>>> 94a78d4c
 }
 
 func (c *MySQLAdapter) StartTx() (*sql.Tx, error) {
