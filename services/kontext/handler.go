// Copyright 2022 Tomas Machalek <tomas.machalek@gmail.com>
// Copyright 2022 Martin Zimandl <martin.zimandl@gmail.com>
// Copyright 2022 Charles University - Faculty of Arts,
//                Institute of the Czech National Corpus
// All rights reserved.

package kontext

import (
	"apiguard/alarms"
	"apiguard/reqcache"
	"apiguard/services"
	"apiguard/services/defaults"
	"apiguard/services/kontext/db"
	"database/sql"
	"errors"
	"fmt"
	"net/http"
	"strings"
	"time"

	"github.com/rs/zerolog/log"
)

const (
	ServicePath = "/service/kontext"
)

type KontextProxy struct {
	conf            *Conf
	readTimeoutSecs int
	cache           services.Cache
	defaults        map[string]defaults.Args
	analyzer        *db.KonTextUsersAnalyzer
	cncDB           *sql.DB
	location        *time.Location
	apiProxy        services.APIProxy

	// reqCounter can be used to send info about number of request
	// to an alarm service. Please note that this value can be nil
	// (in such case, nothing is sent)
	reqCounter chan<- alarms.RequestInfo
}

func (kp *KontextProxy) SetDefault(req *http.Request, key, value string) error {
	sessionID := kp.analyzer.GetSessionID(req)
	if sessionID == "" {
		return errors.New("session not found")
	}
	kp.defaults[sessionID].Set(key, value)
	return nil
}

func (kp *KontextProxy) GetDefault(req *http.Request, key string) (string, error) {
	sessionID := kp.analyzer.GetSessionID(req)
	if sessionID == "" {
		return "", errors.New("session not found")
	}
	return kp.defaults[sessionID].Get(key), nil
}

func (kp *KontextProxy) GetDefaults(req *http.Request) (defaults.Args, error) {
	sessionID := kp.analyzer.GetSessionID(req)
	if sessionID == "" {
		return map[string][]string{}, errors.New("session not found")
	}
	return kp.defaults[sessionID], nil
}

func (kp *KontextProxy) AnyPath(w http.ResponseWriter, req *http.Request) {
	var userID int
	t0 := time.Now().In(kp.location)
	defer func() {
		if kp.reqCounter != nil {
			kp.reqCounter <- alarms.RequestInfo{
				Service:     "kontext",
				NumRequests: 1,
				UserID:      userID,
			}
		}
		t1 := time.Since(t0)
		log.Debug().
			Float64("procTime", t1.Seconds()).
			Msgf("dispatched request to 'kontext'")
	}()
	if !strings.HasPrefix(req.URL.Path, ServicePath) {
		http.Error(w, "Invalid path detected", http.StatusInternalServerError)
		return
	}
	reqProps := kp.analyzer.UserInducedResponseStatus(req)
	if reqProps.Error != nil {
		// TODO
		http.Error(
			w,
			fmt.Sprintf("Failed to proxy request: %s", reqProps.Error),
			reqProps.ProposedStatus,
		)
		return

	} else if reqProps.ProposedStatus > 400 && reqProps.ProposedStatus < 500 {
		http.Error(w, http.StatusText(reqProps.ProposedStatus), reqProps.ProposedStatus)
		return
	}
	services.RestrictResponseTime(w, req, kp.readTimeoutSecs, kp.analyzer)
	passedHeaders := req.Header
	if kp.conf.UseHeaderXApiKey {
		passedHeaders["X-Api-Key"] = []string{services.GetSessionKey(req, kp.conf.SessionCookieName)}
<<<<<<< HEAD
	}
	path = path[len(ServicePath):]

	dfltArgs, ok := kp.defaults[reqProps.SessionID]
	if !ok {
		dfltArgs = defaults.NewServiceDefaults("format", "corpname", "usesubcorp")
	}
	urlArgs := req.URL.Query()
	dfltArgs.Apply(urlArgs)
	serviceResp := kp.apiProxy.Request(
		// TODO use some path builder here
		fmt.Sprintf("/%s?%s", path, urlArgs.Encode()),
		req.Method,
		req.Header,
		req.Body,
	)
	if serviceResp.Err != nil {
		log.Error().Err(serviceResp.Err).Msgf("failed to proxy request %s", req.URL.Path)
=======
	}

	serviceResp, err := kp.makeRequest(req)
	if err != nil {
		log.Error().Err(err).Msgf("failed to proxy request %s", req.URL.Path)
>>>>>>> 8ebec722
		http.Error(
			w,
			fmt.Sprintf("failed to proxy request: %s", err),
			http.StatusInternalServerError,
		)
		return
	}

	for k, v := range serviceResp.Headers {
		w.Header().Add(k, v[0]) // TODO duplicated headers for content-type
	}
	w.WriteHeader(serviceResp.StatusCode)
	w.Write(serviceResp.Body)
}

func (kp *KontextProxy) makeRequest(req *http.Request) (*services.ProxiedResponse, error) {
	body, header, err := kp.cache.Get(req)
	if err == reqcache.ErrCacheMiss {
		path := req.URL.Path[len(ServicePath):]
		urlArgs := req.URL.Query()
		if _, ok := urlArgs["format"]; !ok {
			urlArgs["format"] = []string{"json"}
		}
		serviceResp := kp.apiProxy.Request(
			// TODO use some path builder here
			fmt.Sprintf("/%s?%s", path, urlArgs.Encode()),
			req.Method,
			req.Header,
			req.Body,
		)
		if serviceResp.Err != nil {
			return nil, serviceResp.Err
		}
		err = kp.cache.Set(req, string(serviceResp.Body), &serviceResp.Headers)
		if err != nil {
			return nil, err
		}
		return serviceResp, nil

	} else if err != nil {
		return nil, err
	}
	return &services.ProxiedResponse{Body: []byte(body), Headers: *header, StatusCode: 200, Err: nil}, nil
}

func NewKontextProxy(
	conf *Conf,
	analyzer *db.KonTextUsersAnalyzer,
	readTimeoutSecs int,
	cncDB *sql.DB,
	loc *time.Location,
	reqCounter chan<- alarms.RequestInfo,
) *KontextProxy {
	return &KontextProxy{
		conf:            conf,
		analyzer:        analyzer,
		defaults:        make(map[string]defaults.Args),
		readTimeoutSecs: readTimeoutSecs,
		cncDB:           cncDB,
		location:        loc,
		apiProxy: services.APIProxy{
			InternalURL: conf.InternalURL,
			ExternalURL: conf.ExternalURL,
		},
		reqCounter: reqCounter,
	}
}<|MERGE_RESOLUTION|>--- conflicted
+++ resolved
@@ -8,10 +8,10 @@
 
 import (
 	"apiguard/alarms"
+	"apiguard/cncdb/analyzer"
 	"apiguard/reqcache"
 	"apiguard/services"
 	"apiguard/services/defaults"
-	"apiguard/services/kontext/db"
 	"database/sql"
 	"errors"
 	"fmt"
@@ -31,7 +31,7 @@
 	readTimeoutSecs int
 	cache           services.Cache
 	defaults        map[string]defaults.Args
-	analyzer        *db.KonTextUsersAnalyzer
+	analyzer        *analyzer.CNCUserAnalyzer
 	cncDB           *sql.DB
 	location        *time.Location
 	apiProxy        services.APIProxy
@@ -105,35 +105,14 @@
 	passedHeaders := req.Header
 	if kp.conf.UseHeaderXApiKey {
 		passedHeaders["X-Api-Key"] = []string{services.GetSessionKey(req, kp.conf.SessionCookieName)}
-<<<<<<< HEAD
 	}
-	path = path[len(ServicePath):]
 
-	dfltArgs, ok := kp.defaults[reqProps.SessionID]
-	if !ok {
-		dfltArgs = defaults.NewServiceDefaults("format", "corpname", "usesubcorp")
-	}
-	urlArgs := req.URL.Query()
-	dfltArgs.Apply(urlArgs)
-	serviceResp := kp.apiProxy.Request(
-		// TODO use some path builder here
-		fmt.Sprintf("/%s?%s", path, urlArgs.Encode()),
-		req.Method,
-		req.Header,
-		req.Body,
-	)
+	serviceResp := kp.makeRequest(req, reqProps)
 	if serviceResp.Err != nil {
 		log.Error().Err(serviceResp.Err).Msgf("failed to proxy request %s", req.URL.Path)
-=======
-	}
-
-	serviceResp, err := kp.makeRequest(req)
-	if err != nil {
-		log.Error().Err(err).Msgf("failed to proxy request %s", req.URL.Path)
->>>>>>> 8ebec722
 		http.Error(
 			w,
-			fmt.Sprintf("failed to proxy request: %s", err),
+			fmt.Sprintf("failed to proxy request: %s", serviceResp.Err),
 			http.StatusInternalServerError,
 		)
 		return
@@ -146,14 +125,21 @@
 	w.Write(serviceResp.Body)
 }
 
-func (kp *KontextProxy) makeRequest(req *http.Request) (*services.ProxiedResponse, error) {
+func (kp *KontextProxy) makeRequest(
+	req *http.Request,
+	reqProps services.ReqProperties,
+) *services.ProxiedResponse {
+
 	body, header, err := kp.cache.Get(req)
 	if err == reqcache.ErrCacheMiss {
 		path := req.URL.Path[len(ServicePath):]
+
+		dfltArgs, ok := kp.defaults[reqProps.SessionID]
+		if !ok {
+			dfltArgs = defaults.NewServiceDefaults("format", "corpname", "usesubcorp")
+		}
 		urlArgs := req.URL.Query()
-		if _, ok := urlArgs["format"]; !ok {
-			urlArgs["format"] = []string{"json"}
-		}
+		dfltArgs.Apply(urlArgs)
 		serviceResp := kp.apiProxy.Request(
 			// TODO use some path builder here
 			fmt.Sprintf("/%s?%s", path, urlArgs.Encode()),
@@ -162,23 +148,24 @@
 			req.Body,
 		)
 		if serviceResp.Err != nil {
-			return nil, serviceResp.Err
+			return serviceResp
 		}
-		err = kp.cache.Set(req, string(serviceResp.Body), &serviceResp.Headers)
-		if err != nil {
-			return nil, err
-		}
-		return serviceResp, nil
+		serviceResp.Err = kp.cache.Set(req, string(serviceResp.Body), &serviceResp.Headers)
+		return serviceResp
 
 	} else if err != nil {
-		return nil, err
+		return &services.ProxiedResponse{Err: err}
 	}
-	return &services.ProxiedResponse{Body: []byte(body), Headers: *header, StatusCode: 200, Err: nil}, nil
+	return &services.ProxiedResponse{
+		Body:       []byte(body),
+		Headers:    *header,
+		StatusCode: 200,
+	}
 }
 
 func NewKontextProxy(
 	conf *Conf,
-	analyzer *db.KonTextUsersAnalyzer,
+	analyzer *analyzer.CNCUserAnalyzer,
 	readTimeoutSecs int,
 	cncDB *sql.DB,
 	loc *time.Location,
