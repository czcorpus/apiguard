--- conflicted
+++ resolved
@@ -37,22 +37,14 @@
 )
 
 type servicesSection struct {
-<<<<<<< HEAD
-	LanguageGuide lguide.Conf `json:"languageGuide"`
-	ASSC          assc.Conf   `json:"assc"`
-	SSJC          ssjc.Conf   `json:"ssjc"`
-	PSJC          psjc.Conf   `json:"psjc"`
-	KLA           kla.Conf    `json:"kla"`
-	Neomat        neomat.Conf `json:"neomat"`
-	CJA           cja.Conf    `json:"cja"`
-=======
 	LanguageGuide lguide.Conf  `json:"languageGuide"`
 	ASSC          assc.Conf    `json:"assc"`
 	SSJC          ssjc.Conf    `json:"ssjc"`
 	PSJC          psjc.Conf    `json:"psjc"`
 	KLA           kla.Conf     `json:"kla"`
+	Neomat        neomat.Conf  `json:"neomat"`
+	CJA           cja.Conf     `json:"cja"`
 	Kontext       kontext.Conf `json:"kontext"`
->>>>>>> 77ad5982
 }
 
 type Configuration struct {
