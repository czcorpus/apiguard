--- conflicted
+++ resolved
@@ -1,11 +1,8 @@
 package session
 
 import (
-<<<<<<< HEAD
-=======
 	"crypto/sha256"
 	"crypto/subtle"
->>>>>>> d13a7b52
 	"fmt"
 	"strings"
 )
@@ -18,20 +15,14 @@
 	Validator string
 }
 
-<<<<<<< HEAD
-=======
 // String returns a stardard value representation
 // as stored in CNC session database.
->>>>>>> d13a7b52
 func (cv CNCSessionValue) String() string {
 	return fmt.Sprintf("%s-%s", cv.Selector, cv.Validator)
 }
 
-<<<<<<< HEAD
-=======
 // UpdateFrom sets `Selector` and `Validator` using parsed
 // values from a raw session value `v`
->>>>>>> d13a7b52
 func (cv *CNCSessionValue) UpdateFrom(v string) {
 	tmp := strings.SplitN(v, "-", 2)
 	if len(tmp) > 1 {
