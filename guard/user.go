// Copyright 2022 Tomas Machalek <tomas.machalek@gmail.com>
// Copyright 2022 Martin Zimandl <martin.zimandl@gmail.com>
// Copyright 2022 Charles University - Faculty of Arts,
//                Institute of the Czech National Corpus
// All rights reserved.

package guard

import (
	"apiguard/common"
	"apiguard/session"
	"database/sql"
	"fmt"
)

// FindUserBySession searches for user session in CNC database.
// In case nothing is found, `common.InvalidUserID` is returned
// (and no error). Error is returned only in case of an actual fail
// (e.g. failed db query).
func FindUserBySession(db *sql.DB, sessionID session.CNCSessionValue) (common.UserID, error) {
	row := db.QueryRow(
		"SELECT user_id, hashed_validator FROM user_session WHERE selector = ? LIMIT 1",
		sessionID.Selector,
	)
	var nUserID sql.NullInt64
	var nHashedValidator sql.NullString
	err := row.Scan(&nUserID, &nHashedValidator)
	if err == sql.ErrNoRows {
		return common.InvalidUserID, nil

	} else if err != nil {
		return common.InvalidUserID, err

	} else if nUserID.Valid && nHashedValidator.Valid {
<<<<<<< HEAD
		hasher := sha256.New()
		if _, err := hasher.Write([]byte(sessionID.Validator)); err != nil {
			return common.InvalidUserID, err
		}
		hashedValidator := fmt.Sprintf("%x", hasher.Sum(nil))
		if subtle.ConstantTimeCompare([]byte(hashedValidator), []byte(nHashedValidator.String)) == 1 {
=======
		match, err := sessionID.CompareWithHash(nHashedValidator.String)
		if err != nil {
			return common.InvalidUserID, nil

		} else if match {
>>>>>>> d13a7b52
			return common.UserID(nUserID.Int64), nil
		}

	}
	return common.InvalidUserID, nil
}<|MERGE_RESOLUTION|>--- conflicted
+++ resolved
@@ -10,7 +10,6 @@
 	"apiguard/common"
 	"apiguard/session"
 	"database/sql"
-	"fmt"
 )
 
 // FindUserBySession searches for user session in CNC database.
@@ -32,20 +31,11 @@
 		return common.InvalidUserID, err
 
 	} else if nUserID.Valid && nHashedValidator.Valid {
-<<<<<<< HEAD
-		hasher := sha256.New()
-		if _, err := hasher.Write([]byte(sessionID.Validator)); err != nil {
-			return common.InvalidUserID, err
-		}
-		hashedValidator := fmt.Sprintf("%x", hasher.Sum(nil))
-		if subtle.ConstantTimeCompare([]byte(hashedValidator), []byte(nHashedValidator.String)) == 1 {
-=======
 		match, err := sessionID.CompareWithHash(nHashedValidator.String)
 		if err != nil {
 			return common.InvalidUserID, nil
 
 		} else if match {
->>>>>>> d13a7b52
 			return common.UserID(nUserID.Int64), nil
 		}
 
